{
  "name": "recursive-copy",
  "version": "2.0.14",
  "description": "Simple, flexible file copy utility",
  "main": "index.js",
  "types": "index.d.ts",
  "directories": {
    "lib": "lib",
    "test": "test"
  },
  "files": [
    "index.js",
    "index.d.ts",
    "lib"
  ],
  "engines": {
    "node": ">=16"
  },
  "scripts": {
    "test": "npm run test:lint && npm run test:mocha && npm run test:typings",
    "test:lint": "eslint index.js test",
    "test:mocha": "mocha --reporter spec",
    "test:typings": "tsd && echo 'TypeScript definitions are valid'",
    "prepublishOnly": "npm run test"
  },
  "repository": {
    "type": "git",
    "url": "https://github.com/timkendrick/recursive-copy.git"
  },
  "keywords": [
    "copy",
    "recursive",
    "file",
    "directory",
    "folder",
    "symlink",
    "fs",
    "rename",
    "filter",
    "transform",
    "glob",
    "regex",
    "regexp"
  ],
  "author": "Tim Kendrick <timkendrick@gmail.com>",
  "license": "ISC",
  "bugs": {
    "url": "https://github.com/timkendrick/recursive-copy/issues"
  },
  "homepage": "https://github.com/timkendrick/recursive-copy",
<<<<<<< HEAD
=======
  "dependencies": {
    "errno": "^0.1.2",
    "junk": "^1.0.1",
    "maximatch": "^0.1.0",
    "pify": "^2.3.0",
    "rimraf": "^2.7.1",
    "slash": "^1.0.0"
  },
>>>>>>> 25eb447a
  "devDependencies": {
    "@types/node": "^14.6.0",
    "chai": "^3.5.0",
    "chai-as-promised": "^5.3.0",
    "eslint": "^8.47.0",
    "mocha": "^2.4.5",
    "read-dir-files": "^0.1.1",
    "rewire": "^2.3.3",
    "through2": "^2.0.1",
    "tsd": "0.12.1"
  },
  "dependencies": {
    "errno": "^1.0.0",
    "junk": "^3.1.0",
    "maximatch": "^0.1.0",
    "slash": "^3.0.0"
  }
}<|MERGE_RESOLUTION|>--- conflicted
+++ resolved
@@ -48,17 +48,12 @@
     "url": "https://github.com/timkendrick/recursive-copy/issues"
   },
   "homepage": "https://github.com/timkendrick/recursive-copy",
-<<<<<<< HEAD
-=======
   "dependencies": {
-    "errno": "^0.1.2",
-    "junk": "^1.0.1",
+    "errno": "^1.0.0",
+    "junk": "^3.1.0",
     "maximatch": "^0.1.0",
-    "pify": "^2.3.0",
-    "rimraf": "^2.7.1",
-    "slash": "^1.0.0"
+    "slash": "^3.0.0"
   },
->>>>>>> 25eb447a
   "devDependencies": {
     "@types/node": "^14.6.0",
     "chai": "^3.5.0",
@@ -69,11 +64,5 @@
     "rewire": "^2.3.3",
     "through2": "^2.0.1",
     "tsd": "0.12.1"
-  },
-  "dependencies": {
-    "errno": "^1.0.0",
-    "junk": "^3.1.0",
-    "maximatch": "^0.1.0",
-    "slash": "^3.0.0"
   }
 }